--- conflicted
+++ resolved
@@ -6,8 +6,6 @@
 # Set non-interactive frontend
 ENV DEBIAN_FRONTEND=noninteractive
 
-<<<<<<< HEAD
-=======
 # Install system dependencies
 RUN apt-get update && \
     apt-get install -y --no-install-recommends \
@@ -15,7 +13,6 @@
     && apt-get clean && \
     rm -rf /var/lib/apt/lists/*
 
->>>>>>> 234633af
 # Set working directory
 WORKDIR /app
 
